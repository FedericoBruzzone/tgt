--- conflicted
+++ resolved
@@ -56,13 +56,8 @@
 tracing-appender = "0.2"
 arboard = { version = "3.4.0", features = ["wayland-data-control", "wl-clipboard-rs"] }
 chrono = "0.4.38"
-<<<<<<< HEAD
-ratatui-image = "1.0.3"
+ratatui-image = "1.0.5"
 image = "0.25.2"
-=======
-ratatui-image = "1.0.5"
-image = "0.25.1"
->>>>>>> 4192d8be
 signal-hook = "0.3.17"
 clap = { version = "4.5.9", features = ["derive"] }
 
